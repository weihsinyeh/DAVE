*~
*.tar
output_images/
# Byte-compiled / optimized / DLL files
__pycache__/
*.py[cod]
*$py.class
.github

# C extensions
*.so

# Distribution / packaging
.Python
build/
develop-eggs/
dist/
downloads/
eggs/
.eggs/
lib/
lib64/
parts/
sdist/
var/
wheels/
*.egg-info/
.installed.cfg
*.egg
MANIFEST

# Lightning /research
test_tube_exp/
tests/tests_tt_dir/
tests/save_dir
default/
data/
test_tube_logs/
test_tube_data/
datasets/
model_weights/
tests/save_dir
tests/tests_tt_dir/
processed/
raw/

# PyInstaller
#  Usually these files are written by a python script from a template
#  before PyInstaller builds the exe, so as to inject date/other infos into it.
*.manifest
*.spec

# Installer logs
pip-log.txt
pip-delete-this-directory.txt

# Unit test / coverage reports
htmlcov/
.tox/
.coverage
.coverage.*
.cache
nosetests.xml
coverage.xml
*.cover
.hypothesis/
.pytest_cache/

# Translations
*.mo
*.pot

# Django stuff:
# *.log
local_settings.py
db.sqlite3

# Flask stuff:
instance/
.webassets-cache

# Scrapy stuff:
.scrapy

# Sphinx documentation
docs/_build/

# PyBuilder
target/

# Jupyter Notebook
.ipynb_checkpoints

# pyenv
.python-version

# celery beat schedule file
celerybeat-schedule

# SageMath parsed files
*.sage.py

# Environments
.env
.venv
env/
venv/
ENV/
env.bak/
venv.bak/

# Spyder project settings
.spyderproject
.spyproject

# Rope project settings
.ropeproject

# mkdocs documentation
/site

# mypy
.mypy_cache/

# IDEs
.idea
.vscode

# seed project
lightning_logs/
MNIST
.DS_Store

*.zip

<<<<<<< HEAD
*.pth
*.json

train_det_log
visualizations
=======
*.pth

>>>>>>> 8b4efd4c
<|MERGE_RESOLUTION|>--- conflicted
+++ resolved
@@ -1,145 +1,139 @@
-*~
-*.tar
-output_images/
-# Byte-compiled / optimized / DLL files
-__pycache__/
-*.py[cod]
-*$py.class
-.github
-
-# C extensions
-*.so
-
-# Distribution / packaging
-.Python
-build/
-develop-eggs/
-dist/
-downloads/
-eggs/
-.eggs/
-lib/
-lib64/
-parts/
-sdist/
-var/
-wheels/
-*.egg-info/
-.installed.cfg
-*.egg
-MANIFEST
-
-# Lightning /research
-test_tube_exp/
-tests/tests_tt_dir/
-tests/save_dir
-default/
-data/
-test_tube_logs/
-test_tube_data/
-datasets/
-model_weights/
-tests/save_dir
-tests/tests_tt_dir/
-processed/
-raw/
-
-# PyInstaller
-#  Usually these files are written by a python script from a template
-#  before PyInstaller builds the exe, so as to inject date/other infos into it.
-*.manifest
-*.spec
-
-# Installer logs
-pip-log.txt
-pip-delete-this-directory.txt
-
-# Unit test / coverage reports
-htmlcov/
-.tox/
-.coverage
-.coverage.*
-.cache
-nosetests.xml
-coverage.xml
-*.cover
-.hypothesis/
-.pytest_cache/
-
-# Translations
-*.mo
-*.pot
-
-# Django stuff:
-# *.log
-local_settings.py
-db.sqlite3
-
-# Flask stuff:
-instance/
-.webassets-cache
-
-# Scrapy stuff:
-.scrapy
-
-# Sphinx documentation
-docs/_build/
-
-# PyBuilder
-target/
-
-# Jupyter Notebook
-.ipynb_checkpoints
-
-# pyenv
-.python-version
-
-# celery beat schedule file
-celerybeat-schedule
-
-# SageMath parsed files
-*.sage.py
-
-# Environments
-.env
-.venv
-env/
-venv/
-ENV/
-env.bak/
-venv.bak/
-
-# Spyder project settings
-.spyderproject
-.spyproject
-
-# Rope project settings
-.ropeproject
-
-# mkdocs documentation
-/site
-
-# mypy
-.mypy_cache/
-
-# IDEs
-.idea
-.vscode
-
-# seed project
-lightning_logs/
-MNIST
-.DS_Store
-
-*.zip
-
-<<<<<<< HEAD
-*.pth
-*.json
-
-train_det_log
-visualizations
-=======
-*.pth
-
->>>>>>> 8b4efd4c
+*~
+*.tar
+output_images/
+# Byte-compiled / optimized / DLL files
+__pycache__/
+*.py[cod]
+*$py.class
+.github
+
+# C extensions
+*.so
+
+# Distribution / packaging
+.Python
+build/
+develop-eggs/
+dist/
+downloads/
+eggs/
+.eggs/
+lib/
+lib64/
+parts/
+sdist/
+var/
+wheels/
+*.egg-info/
+.installed.cfg
+*.egg
+MANIFEST
+
+# Lightning /research
+test_tube_exp/
+tests/tests_tt_dir/
+tests/save_dir
+default/
+data/
+test_tube_logs/
+test_tube_data/
+datasets/
+model_weights/
+tests/save_dir
+tests/tests_tt_dir/
+processed/
+raw/
+
+# PyInstaller
+#  Usually these files are written by a python script from a template
+#  before PyInstaller builds the exe, so as to inject date/other infos into it.
+*.manifest
+*.spec
+
+# Installer logs
+pip-log.txt
+pip-delete-this-directory.txt
+
+# Unit test / coverage reports
+htmlcov/
+.tox/
+.coverage
+.coverage.*
+.cache
+nosetests.xml
+coverage.xml
+*.cover
+.hypothesis/
+.pytest_cache/
+
+# Translations
+*.mo
+*.pot
+
+# Django stuff:
+# *.log
+local_settings.py
+db.sqlite3
+
+# Flask stuff:
+instance/
+.webassets-cache
+
+# Scrapy stuff:
+.scrapy
+
+# Sphinx documentation
+docs/_build/
+
+# PyBuilder
+target/
+
+# Jupyter Notebook
+.ipynb_checkpoints
+
+# pyenv
+.python-version
+
+# celery beat schedule file
+celerybeat-schedule
+
+# SageMath parsed files
+*.sage.py
+
+# Environments
+.env
+.venv
+env/
+venv/
+ENV/
+env.bak/
+venv.bak/
+
+# Spyder project settings
+.spyderproject
+.spyproject
+
+# Rope project settings
+.ropeproject
+
+# mkdocs documentation
+/site
+
+# mypy
+.mypy_cache/
+
+# IDEs
+.idea
+.vscode
+
+# seed project
+lightning_logs/
+MNIST
+.DS_Store
+
+*.zip
+
+*.pth
+
+train_det_log
+visualizations