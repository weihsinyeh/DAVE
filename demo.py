--- conflicted
+++ resolved
@@ -88,11 +88,7 @@
     for i in range(len(pred_boxes)):
         box = pred_boxes[i]
 
-<<<<<<< HEAD
-        plt.plot(
-=======
         plt.plot(  # x0 y0 x1 y1
->>>>>>> 8b4efd4c
             [box[0], box[0], box[2], box[2], box[0]],
             [box[1], box[3], box[3], box[1], box[1]],
             linewidth=2,
