from typing import List

import torch
from torch import nn
from torch.nn import functional as F
from torchvision import models
from torchvision.ops.misc import FrozenBatchNorm2d


class Backbone(nn.Module):

    def __init__(
        self,
        name: str,
        pretrained: bool,
        dilation: bool,
        reduction: int,
        swav: bool,
        requires_grad: bool,
    ):

        super(Backbone, self).__init__()

        resnet = getattr(models, name)(
            replace_stride_with_dilation=[False, False, dilation],
            pretrained=pretrained,
            norm_layer=FrozenBatchNorm2d,
        )

        self.backbone = resnet
        self.reduction = reduction
<<<<<<< HEAD
        # https://github.com/facebookresearch/swav : Facebook release.
=======

>>>>>>> 8b4efd4c
        if name == "resnet50" and swav:
            checkpoint = torch.hub.load_state_dict_from_url(
                "https://dl.fbaipublicfiles.com/deepcluster/swav_800ep_pretrain.pth.tar",
                map_location="cpu",
            )
            state_dict = {k.replace("module.", ""): v for k, v in checkpoint.items()}
            self.backbone.load_state_dict(state_dict, strict=False)

        # concatenation of layers 2, 3 and 4
<<<<<<< HEAD
        self.num_channels = (
            896 if name in ["resnet18", "resnet34"] else 3584
        )  # resnet 50 use 3584
=======
        self.num_channels = 896 if name in ["resnet18", "resnet34"] else 3584
>>>>>>> 8b4efd4c

        for n, param in self.backbone.named_parameters():
            if "layer2" not in n and "layer3" not in n and "layer4" not in n:
                param.requires_grad_(False)
            else:
                param.requires_grad_(requires_grad)

    def forward(self, x):
        size = x.size(-2) // self.reduction, x.size(-1) // self.reduction
        x = self.backbone.conv1(x)
        x = self.backbone.bn1(x)
        x = self.backbone.relu(x)
        x = self.backbone.maxpool(x)

        x = layer1 = self.backbone.layer1(x)
        x = layer2 = self.backbone.layer2(x)
        x = layer3 = self.backbone.layer3(x)
        x = layer4 = self.backbone.layer4(x)

        x = torch.cat(
            [
                F.interpolate(f, size=size, mode="bilinear", align_corners=True)
                for f in [layer2, layer3, layer4]
            ],
            dim=1,
        )

        return x<|MERGE_RESOLUTION|>--- conflicted
+++ resolved
@@ -17,6 +17,7 @@
         reduction: int,
         swav: bool,
         requires_grad: bool,
+        requires_grad: bool,
     ):
 
         super(Backbone, self).__init__()
@@ -25,17 +26,17 @@
             replace_stride_with_dilation=[False, False, dilation],
             pretrained=pretrained,
             norm_layer=FrozenBatchNorm2d,
+            pretrained=pretrained,
+            norm_layer=FrozenBatchNorm2d,
         )
 
         self.backbone = resnet
         self.reduction = reduction
-<<<<<<< HEAD
         # https://github.com/facebookresearch/swav : Facebook release.
-=======
-
->>>>>>> 8b4efd4c
         if name == "resnet50" and swav:
             checkpoint = torch.hub.load_state_dict_from_url(
+                "https://dl.fbaipublicfiles.com/deepcluster/swav_800ep_pretrain.pth.tar",
+                map_location="cpu",
                 "https://dl.fbaipublicfiles.com/deepcluster/swav_800ep_pretrain.pth.tar",
                 map_location="cpu",
             )
@@ -43,15 +44,12 @@
             self.backbone.load_state_dict(state_dict, strict=False)
 
         # concatenation of layers 2, 3 and 4
-<<<<<<< HEAD
         self.num_channels = (
             896 if name in ["resnet18", "resnet34"] else 3584
         )  # resnet 50 use 3584
-=======
-        self.num_channels = 896 if name in ["resnet18", "resnet34"] else 3584
->>>>>>> 8b4efd4c
 
         for n, param in self.backbone.named_parameters():
+            if "layer2" not in n and "layer3" not in n and "layer4" not in n:
             if "layer2" not in n and "layer3" not in n and "layer4" not in n:
                 param.requires_grad_(False)
             else:
@@ -76,5 +74,12 @@
             ],
             dim=1,
         )
+        x = torch.cat(
+            [
+                F.interpolate(f, size=size, mode="bilinear", align_corners=True)
+                for f in [layer2, layer3, layer4]
+            ],
+            dim=1,
+        )
 
         return x