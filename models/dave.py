--- conflicted
+++ resolved
@@ -320,7 +320,7 @@
         # prepare the decoder input
         x = memory.permute(1, 2, 0).reshape(-1, self.emb_dim, bb_h, bb_w)
 
-<<<<<<< HEAD
+
         bboxes_ = torch.cat(
             [
                 torch.arange(bs, requires_grad=False)
@@ -333,21 +333,6 @@
         )
 
         # Extract the objectness of Visual Examplars
-=======
-        # not used
-        # bboxes_ = torch.cat(
-        #    [
-        #        torch.arange(bs, requires_grad=False)
-        #        .to(bboxes.device)
-        #        .repeat_interleave(self.num_objects)
-        #        .reshape(-1, 1),
-        #        bboxes[:, : self.num_objects].flatten(0, 1),
-        #    ],
-        #    dim=1,
-        # )
-
-        # extract the objectness (size information)
->>>>>>> 2daebb20
         if self.use_objectness and not self.zero_shot:
             box_hw = torch.zeros(bboxes.size(0), bboxes.size(1), 2).to(bboxes.device)
             box_hw[:, :, 0] = bboxes[:, :, 2] - bboxes[:, :, 0]
@@ -404,16 +389,14 @@
         else:
             query_pos_emb = None
 
-<<<<<<< HEAD
-        if self.num_decoder_layers > 0:
+
+        if self.num_decoder_layers > 0:  # same as LOCA iterative adaptation
             # print("objectness.shape",objectness.shape)          # 27, 4, 256 (every feature embedding)
             # print("appearance.shape",appearance.shape)          # 27, 4, 256 (every feature embedding)
             # print("memory.shape",memory.shape)                  # 4096, 4, 256 (every feature embedding)
             # print("pos_emb.shape",pos_emb.shape)                # 4096, 4, 256 (every feature embedding)
             # print("query_pos_emb.shape",query_pos_emb.shape)    # 27, 4, 256 (every feature embedding)
-=======
-        if self.num_decoder_layers > 0:  # same as LOCA iterative adaptation
->>>>>>> 2daebb20
+
             weights = self.decoder(
                 objectness if objectness is not None else appearance,
                 appearance,
@@ -481,9 +464,7 @@
             outputs_R.append(_x)
         return correlation_maps, outputs_R, outputR
 
-<<<<<<< HEAD
-    def forward(self, x_img, bboxes, name="", dmap=None, classes=None, evaluation = False):
-=======
+
     def visualize_features(self, features, num_features, name, shape):
         # Select the first num_features feature maps
         selected_features = features[:num_features]
@@ -518,8 +499,8 @@
         plt.tight_layout()
         plt.savefig(f"features/{name}.png")
 
-    def forward(self, x_img, bboxes, name="", dmap=None, classes=None, shape=None):
->>>>>>> 2daebb20
+    def forward(self, x_img, bboxes, name="", dmap=None, classes=None, shape=None, evaluation = False):
+
         self.num_objects = bboxes.shape[1]
         # print(f"{x_img.shape=}")  # 3, 512, 512
         backbone_features = self.backbone(x_img)  # (batch_size, 2048, 512/8, 512/8)
