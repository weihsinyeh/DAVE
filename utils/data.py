--- conflicted
+++ resolved
@@ -416,17 +416,6 @@
         )[:3, [0, 2], :].reshape(-1, 4)[: self.num_objects, ...]
 
         bboxes = bboxes / torch.tensor([w, h, w, h]) * self.img_size
-<<<<<<< HEAD
-        density_map = torch.from_numpy(
-            np.load(
-                os.path.join(
-                    self.data_path,
-                    "gt_density_map_adaptive_512_512_object_VarV2",
-                    os.path.splitext(self.image_names[idx])[0] + ".npy",
-                )
-            )
-        ).unsqueeze(0)
-=======
         if self.split == "train":
             density_map = torch.from_numpy(
                 np.load(
@@ -440,7 +429,6 @@
             print(density_map.shape)
         else:  # not needed, use number of point
             density_map = torch.Tensor([[[1]]])
->>>>>>> 8b4efd4c
 
         if self.zero_shot:
             scale_x = 1
