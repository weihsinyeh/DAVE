from models.dave import build_model
from models.box_prediction import BoxList, boxlist_nms
from utils.data import FSC147WithDensityMapDOWNSIZE
from utils.arg_parser import get_argparser
from utils.losses import Criterion, Detection_criterion
from time import perf_counter
import argparse
import os
from torchvision.ops import box_iou
import torch
from torch import nn
from torch.utils.data import DataLoader, DistributedSampler
from torch.nn.parallel import DistributedDataParallel
from torch import distributed as dist
import numpy as np
import skimage
import math
from tqdm import tqdm

DATASETS = {
    "fsc147": FSC147WithDensityMapDOWNSIZE,
}


def generate_bbox(density_map, tlrb):
    bboxes = []
    for i in range(density_map.shape[0]):
        density = np.array((density_map)[i][0].cpu())
        dmap = np.array((density_map)[i][0].cpu())

        mask = dmap < np.max(dmap) / 3
        dmap[mask] = 0
        a = skimage.feature.peak_local_max(dmap, exclude_border=0)

        boxes = []
        scores = []
        b, l, r, t = tlrb[i]

        for x11, y11 in a:
            box = [
                y11 - b[x11][y11].item(),
                x11 - l[x11][y11].item(),
                y11 + r[x11][y11].item(),
                x11 + t[x11][y11].item(),
            ]
            boxes.append(box)
            scores.append(
                1
                - math.fabs(
                    density[int(box[1]) : int(box[3]), int(box[0]) : int(box[2])].sum()
                    - 1
                )
            )

        b = BoxList(boxes, (density_map.shape[3], density_map.shape[2]))
        b.fields["scores"] = torch.tensor(scores)
        b = b.clip()
        b = boxlist_nms(b, b.fields["scores"], 0.55)

        bboxes.append(b)
    return bboxes


def reduce_dict(input_dict, average=False):
    with torch.no_grad():
        names = []
        values = []
        for k in sorted(input_dict.keys()):
            names.append(k)
            values.append(input_dict[k])
        values = torch.stack(values, dim=0)
        dist.all_reduce(values)
        if average:
            values /= world_size
        reduced_dict = {k: v for k, v in zip(names, values)}
    return reduced_dict


def train(args):

    if args.skip_train:
        print("SKIPPING TRAIN")
        return

<<<<<<< HEAD
    device = torch.device("cuda" if torch.cuda.is_available() else "cpu")
=======
    if "SLURM_PROCID" in os.environ:
        world_size = int(os.environ["SLURM_NTASKS"])
        rank = int(os.environ["SLURM_PROCID"])
        gpu = rank % torch.cuda.device_count()
        print("Running on SLURM", world_size, rank, gpu)
    else:
        world_size = int(os.environ["WORLD_SIZE"])
        rank = int(os.environ["RANK"])
        gpu = int(os.environ["LOCAL_RANK"])

    torch.cuda.set_device(gpu)
    device = torch.device(gpu)

    dist.init_process_group(
        backend="nccl", init_method="env://", world_size=world_size, rank=rank
    )
>>>>>>> 8b4efd4c

    assert args.backbone in ["resnet18", "resnet50", "resnet101"]
    assert args.reduction in [4, 8, 16]

<<<<<<< HEAD
    model = build_model(args).to(device)
=======
    model = DistributedDataParallel(
        build_model(args).to(device), device_ids=[gpu], output_device=gpu
    )
>>>>>>> 8b4efd4c

    model.load_state_dict(
        torch.load(os.path.join(args.model_path, args.model_name + ".pth"))["model"],
        strict=False,
    )

    backbone_params = dict()
    non_backbone_params = dict()
    fcos_params = dict()
    feat_comp = dict()
    for n, p in model.named_parameters():
        if not p.requires_grad:
            continue
        if "backbone" in n:
            backbone_params[n] = p
        elif "box_predictor" in n:
            fcos_params[n] = p
        elif "feat_comp" in n:
            feat_comp[n] = p
        else:
            non_backbone_params[n] = p

    optimizer = torch.optim.AdamW(
        [
            {"params": fcos_params.values(), "lr": args.lr},
        ],
        lr=args.lr,
        weight_decay=args.weight_decay,
    )
    scheduler = torch.optim.lr_scheduler.StepLR(optimizer, args.lr_drop, gamma=0.25)
    if args.resume_training:
        checkpoint = torch.load(os.path.join(args.model_path, f"{args.model_name}.pth"))
        model.load_state_dict(checkpoint["model"])
        start_epoch = checkpoint["epoch"]
        best = checkpoint["best_val_ae"]
        optimizer.load_state_dict(checkpoint["optimizer"])
        scheduler.load_state_dict(checkpoint["scheduler"])
    else:
        start_epoch = 0
        best = 10000000000000
        best_mAP = 0

    criterion = Criterion(args)
    aux_criterion = Criterion(args, aux=True)
    det_criterion = Detection_criterion(
        [
            [-1, args.fcos_pred_size],
            [64, 128],
            [128, 256],
            [256, 512],
            [512, 100000000],
        ],  # config.sizes,
        "giou",  # config.iou_loss_type,
        True,  # config.center_sample,
        [1],  # config.fpn_strides,
        5,  # config.pos_radius,
    )

    train = DATASETS[args.dataset](
        args.data_path,
        args.image_size,
        split="train",
        num_objects=args.num_objects,
        tiling_p=args.tiling_p,
        zero_shot=args.zero_shot or args.orig_dmaps,
        skip_cars=args.skip_cars,
    )
    val = DATASETS[args.dataset](
        args.data_path,
        args.image_size,
        split="val",
        num_objects=args.num_objects,
        tiling_p=args.tiling_p,
        zero_shot=args.zero_shot or args.orig_dmaps,
    )
    train_loader = DataLoader(
        train,
        shuffle=True,
        batch_size=args.batch_size,
        drop_last=True,
        num_workers=args.num_workers,
    )
    val_loader = DataLoader(
        val,
        shuffle=False,
        batch_size=args.batch_size,
        drop_last=False,
        num_workers=args.num_workers,
    )
    print("NUM STEPS", len(train_loader) * args.epochs)

    for epoch in range(start_epoch + 1, args.epochs + 1):
        start = perf_counter()
        train_losses = {
            k: torch.tensor(0.0).to(device) for k in criterion.losses.keys()
        }
        val_losses = {k: torch.tensor(0.0).to(device) for k in criterion.losses.keys()}
        aux_train_losses = {
            k: torch.tensor(0.0).to(device) for k in aux_criterion.losses.keys()
        }
        aux_val_losses = {
            k: torch.tensor(0.0).to(device) for k in aux_criterion.losses.keys()
        }
        train_ae = torch.tensor(0.0).to(device)
        val_ae = torch.tensor(0.0).to(device)
        mAP = torch.tensor(0.0).to(device)

        model.train()

        for img, bboxes, density_map, ids, scale_x, scale_y, _ in tqdm(
            train_loader, desc="Training Progress", unit="batch"
        ):
            img = img.to(device)
            bboxes = bboxes.to(device)
            density_map = density_map.to(device)
            targets = (
                BoxList(bboxes, (args.image_size, args.image_size), mode="xyxy")
                .to(device)
                .resize((args.fcos_pred_size, args.fcos_pred_size))
            )
            targets.fields["labels"] = [1 for __ in range(args.batch_size * 2)]
            optimizer.zero_grad()

            outR, aux_R, tblr, location = model(img, bboxes)

            if args.normalized_l2:
                with torch.no_grad():
                    num_objects = density_map.sum()
            else:
                num_objects = None

            main_losses = criterion(outR, density_map, bboxes, num_objects)
            aux_losses = [
                aux_criterion(aux, density_map, bboxes, num_objects) for aux in aux_R
            ]
            det_loss = det_criterion(location, tblr, targets)
            del targets
            loss = (
                sum([ml for ml in main_losses.values()]) * 0
                + sum([al for alls in aux_losses for al in alls.values()]) * 0
                + det_loss  # + l
            )
            loss.backward()
            if args.max_grad_norm > 0:
                nn.utils.clip_grad_norm_(model.parameters(), args.max_grad_norm)
            optimizer.step()
            train_losses = {
                k: train_losses[k] + main_losses[k] * img.size(0)
                for k in train_losses.keys()
            }
            aux_train_losses = {
                k: aux_train_losses[k] + sum([a[k] for a in aux_losses]) * img.size(0)
                for k in aux_train_losses.keys()
            }
            train_ae += torch.abs(
                density_map.flatten(1).sum(dim=1) - outR.flatten(1).sum(dim=1)
            ).sum()

        model.eval()
        with torch.no_grad():
<<<<<<< HEAD
            for img, bboxes, density_map, ids, scale_x, scale_y, _ in tqdm(
                val_loader, desc="Validation Progress", unit="batch"
            ):
=======
            for img, bboxes, density_map, ids, scale_x, scale_y, _ in val_loader:
>>>>>>> 8b4efd4c
                gt_bboxes, _ = val.get_gt_bboxes(ids)
                img = img.to(device)
                bboxes = bboxes.to(device)
                density_map = density_map.to(device)

                optimizer.zero_grad()

                outR, aux_R, tblr, location = model(img, bboxes)

                boxes_pred = generate_bbox(outR, tblr)

                for iii in range(len(gt_bboxes)):
                    boxes_pred[iii].box = (
                        boxes_pred[iii].box
                        * 1
                        / torch.tensor(
                            [scale_y[iii], scale_x[iii], scale_y[iii], scale_x[iii]]
                        )
                    )
                    mAP += (
                        box_iou(gt_bboxes[iii], boxes_pred[iii].box).max(dim=1)[0].sum()
                        / gt_bboxes[iii].shape[1]
                    )

                if args.normalized_l2:
                    with torch.no_grad():
                        num_objects = density_map.sum()
                else:
                    num_objects = None
                main_losses = criterion(outR, density_map, bboxes, num_objects)
                aux_losses = [
                    aux_criterion(aux, density_map, bboxes, num_objects)
                    for aux in aux_R
                ]
                val_losses = {
                    k: val_losses[k] + main_losses[k] * img.size(0)
                    for k in val_losses.keys()
                }
                aux_val_losses = {
                    k: aux_val_losses[k] + sum([a[k] for a in aux_losses]) * img.size(0)
                    for k in aux_val_losses.keys()
                }
                val_ae += torch.abs(
                    density_map.flatten(1).sum(dim=1) - outR.flatten(1).sum(dim=1)
                ).sum()

        scheduler.step()

<<<<<<< HEAD
        end = perf_counter()
        best_epoch = False

        if mAP > best_mAP:
            best_mAP = mAP
            checkpoint = {
                "epoch": epoch,
                "model": model.state_dict(),
                "optimizer": optimizer.state_dict(),
                "scheduler": scheduler.state_dict(),
                "best_val_ae": val_ae.item() / len(val),
            }
            torch.save(
                checkpoint, os.path.join(args.model_path, f"{args.det_model_name}.pth")
=======
        if rank == 0:
            end = perf_counter()
            best_epoch = False

            if mAP > best_mAP:
                best_mAP = mAP
                checkpoint = {
                    "epoch": epoch,
                    "model": model.state_dict(),
                    "optimizer": optimizer.state_dict(),
                    "scheduler": scheduler.state_dict(),
                    "best_val_ae": val_ae.item() / len(val),
                }
                torch.save(
                    checkpoint,
                    os.path.join(args.model_path, f"{args.det_model_name}.pth"),
                )
                best_epoch = True

            print("Epoch", epoch)
            print({k: v.item() / len(train) for k, v in train_losses.items()})
            print({k: v.item() / len(val) for k, v in val_losses.items()})
            print({k: v.item() / len(train) for k, v in aux_train_losses.items()})
            print({k: v.item() / len(val) for k, v in aux_val_losses.items()})
            print(
                train_ae.item() / len(train),
                val_ae.item() / len(val),
                end - start,
                "best" if best_epoch else "",
>>>>>>> 8b4efd4c
            )
            best_epoch = True

        print("Epoch", epoch)
        print({k: v.item() / len(train) for k, v in train_losses.items()})
        print({k: v.item() / len(val) for k, v in val_losses.items()})
        print({k: v.item() / len(train) for k, v in aux_train_losses.items()})
        print({k: v.item() / len(val) for k, v in aux_val_losses.items()})
        print(
            train_ae.item() / len(train),
            val_ae.item() / len(val),
            end - start,
            "best" if best_epoch else "",
        )
        print("det_sc:", mAP / len(val))
        print("********")

    if args.skip_test:
        dist.destroy_process_group()


if __name__ == "__main__":
    parser = argparse.ArgumentParser("DAVE", parents=[get_argparser()])
    args = parser.parse_args()
    print(args)
    train(args)<|MERGE_RESOLUTION|>--- conflicted
+++ resolved
@@ -19,7 +19,9 @@
 
 DATASETS = {
     "fsc147": FSC147WithDensityMapDOWNSIZE,
+    "fsc147": FSC147WithDensityMapDOWNSIZE,
 }
+
 
 
 def generate_bbox(density_map, tlrb):
@@ -37,6 +39,12 @@
         b, l, r, t = tlrb[i]
 
         for x11, y11 in a:
+            box = [
+                y11 - b[x11][y11].item(),
+                x11 - l[x11][y11].item(),
+                y11 + r[x11][y11].item(),
+                x11 + t[x11][y11].item(),
+            ]
             box = [
                 y11 - b[x11][y11].item(),
                 x11 - l[x11][y11].item(),
@@ -51,10 +59,18 @@
                     - 1
                 )
             )
+                1
+                - math.fabs(
+                    density[int(box[1]) : int(box[3]), int(box[0]) : int(box[2])].sum()
+                    - 1
+                )
+            )
 
         b = BoxList(boxes, (density_map.shape[3], density_map.shape[2]))
         b.fields["scores"] = torch.tensor(scores)
+        b.fields["scores"] = torch.tensor(scores)
         b = b.clip()
+        b = boxlist_nms(b, b.fields["scores"], 0.55)
         b = boxlist_nms(b, b.fields["scores"], 0.55)
 
         bboxes.append(b)
@@ -82,39 +98,16 @@
         print("SKIPPING TRAIN")
         return
 
-<<<<<<< HEAD
     device = torch.device("cuda" if torch.cuda.is_available() else "cpu")
-=======
-    if "SLURM_PROCID" in os.environ:
-        world_size = int(os.environ["SLURM_NTASKS"])
-        rank = int(os.environ["SLURM_PROCID"])
-        gpu = rank % torch.cuda.device_count()
-        print("Running on SLURM", world_size, rank, gpu)
-    else:
-        world_size = int(os.environ["WORLD_SIZE"])
-        rank = int(os.environ["RANK"])
-        gpu = int(os.environ["LOCAL_RANK"])
-
-    torch.cuda.set_device(gpu)
-    device = torch.device(gpu)
-
-    dist.init_process_group(
-        backend="nccl", init_method="env://", world_size=world_size, rank=rank
-    )
->>>>>>> 8b4efd4c
 
     assert args.backbone in ["resnet18", "resnet50", "resnet101"]
     assert args.reduction in [4, 8, 16]
 
-<<<<<<< HEAD
     model = build_model(args).to(device)
-=======
-    model = DistributedDataParallel(
-        build_model(args).to(device), device_ids=[gpu], output_device=gpu
-    )
->>>>>>> 8b4efd4c
 
     model.load_state_dict(
+        torch.load(os.path.join(args.model_path, args.model_name + ".pth"))["model"],
+        strict=False,
         torch.load(os.path.join(args.model_path, args.model_name + ".pth"))["model"],
         strict=False,
     )
@@ -127,9 +120,12 @@
         if not p.requires_grad:
             continue
         if "backbone" in n:
+        if "backbone" in n:
             backbone_params[n] = p
         elif "box_predictor" in n:
+        elif "box_predictor" in n:
             fcos_params[n] = p
+        elif "feat_comp" in n:
         elif "feat_comp" in n:
             feat_comp[n] = p
         else:
@@ -138,12 +134,19 @@
     optimizer = torch.optim.AdamW(
         [
             {"params": fcos_params.values(), "lr": args.lr},
+            {"params": fcos_params.values(), "lr": args.lr},
         ],
         lr=args.lr,
         weight_decay=args.weight_decay,
     )
     scheduler = torch.optim.lr_scheduler.StepLR(optimizer, args.lr_drop, gamma=0.25)
     if args.resume_training:
+        checkpoint = torch.load(os.path.join(args.model_path, f"{args.model_name}.pth"))
+        model.load_state_dict(checkpoint["model"])
+        start_epoch = checkpoint["epoch"]
+        best = checkpoint["best_val_ae"]
+        optimizer.load_state_dict(checkpoint["optimizer"])
+        scheduler.load_state_dict(checkpoint["scheduler"])
         checkpoint = torch.load(os.path.join(args.model_path, f"{args.model_name}.pth"))
         model.load_state_dict(checkpoint["model"])
         start_epoch = checkpoint["epoch"]
@@ -166,6 +169,14 @@
             [512, 100000000],
         ],  # config.sizes,
         "giou",  # config.iou_loss_type,
+        [
+            [-1, args.fcos_pred_size],
+            [64, 128],
+            [128, 256],
+            [256, 512],
+            [512, 100000000],
+        ],  # config.sizes,
+        "giou",  # config.iou_loss_type,
         True,  # config.center_sample,
         [1],  # config.fpn_strides,
         5,  # config.pos_radius,
@@ -174,15 +185,18 @@
     train = DATASETS[args.dataset](
         args.data_path,
         args.image_size,
+        split="train",
         split="train",
         num_objects=args.num_objects,
         tiling_p=args.tiling_p,
         zero_shot=args.zero_shot or args.orig_dmaps,
         skip_cars=args.skip_cars,
+        skip_cars=args.skip_cars,
     )
     val = DATASETS[args.dataset](
         args.data_path,
         args.image_size,
+        split="val",
         split="val",
         num_objects=args.num_objects,
         tiling_p=args.tiling_p,
@@ -194,6 +208,7 @@
         batch_size=args.batch_size,
         drop_last=True,
         num_workers=args.num_workers,
+        num_workers=args.num_workers,
     )
     val_loader = DataLoader(
         val,
@@ -201,6 +216,7 @@
         batch_size=args.batch_size,
         drop_last=False,
         num_workers=args.num_workers,
+        num_workers=args.num_workers,
     )
     print("NUM STEPS", len(train_loader) * args.epochs)
 
@@ -209,7 +225,16 @@
         train_losses = {
             k: torch.tensor(0.0).to(device) for k in criterion.losses.keys()
         }
+        train_losses = {
+            k: torch.tensor(0.0).to(device) for k in criterion.losses.keys()
+        }
         val_losses = {k: torch.tensor(0.0).to(device) for k in criterion.losses.keys()}
+        aux_train_losses = {
+            k: torch.tensor(0.0).to(device) for k in aux_criterion.losses.keys()
+        }
+        aux_val_losses = {
+            k: torch.tensor(0.0).to(device) for k in aux_criterion.losses.keys()
+        }
         aux_train_losses = {
             k: torch.tensor(0.0).to(device) for k in aux_criterion.losses.keys()
         }
@@ -234,6 +259,12 @@
                 .resize((args.fcos_pred_size, args.fcos_pred_size))
             )
             targets.fields["labels"] = [1 for __ in range(args.batch_size * 2)]
+            targets = (
+                BoxList(bboxes, (args.image_size, args.image_size), mode="xyxy")
+                .to(device)
+                .resize((args.fcos_pred_size, args.fcos_pred_size))
+            )
+            targets.fields["labels"] = [1 for __ in range(args.batch_size * 2)]
             optimizer.zero_grad()
 
             outR, aux_R, tblr, location = model(img, bboxes)
@@ -254,12 +285,17 @@
                 sum([ml for ml in main_losses.values()]) * 0
                 + sum([al for alls in aux_losses for al in alls.values()]) * 0
                 + det_loss  # + l
+                sum([ml for ml in main_losses.values()]) * 0
+                + sum([al for alls in aux_losses for al in alls.values()]) * 0
+                + det_loss  # + l
             )
             loss.backward()
             if args.max_grad_norm > 0:
                 nn.utils.clip_grad_norm_(model.parameters(), args.max_grad_norm)
             optimizer.step()
             train_losses = {
+                k: train_losses[k] + main_losses[k] * img.size(0)
+                for k in train_losses.keys()
                 k: train_losses[k] + main_losses[k] * img.size(0)
                 for k in train_losses.keys()
             }
@@ -273,13 +309,9 @@
 
         model.eval()
         with torch.no_grad():
-<<<<<<< HEAD
             for img, bboxes, density_map, ids, scale_x, scale_y, _ in tqdm(
                 val_loader, desc="Validation Progress", unit="batch"
             ):
-=======
-            for img, bboxes, density_map, ids, scale_x, scale_y, _ in val_loader:
->>>>>>> 8b4efd4c
                 gt_bboxes, _ = val.get_gt_bboxes(ids)
                 img = img.to(device)
                 bboxes = bboxes.to(device)
@@ -303,6 +335,17 @@
                         box_iou(gt_bboxes[iii], boxes_pred[iii].box).max(dim=1)[0].sum()
                         / gt_bboxes[iii].shape[1]
                     )
+                    boxes_pred[iii].box = (
+                        boxes_pred[iii].box
+                        * 1
+                        / torch.tensor(
+                            [scale_y[iii], scale_x[iii], scale_y[iii], scale_x[iii]]
+                        )
+                    )
+                    mAP += (
+                        box_iou(gt_bboxes[iii], boxes_pred[iii].box).max(dim=1)[0].sum()
+                        / gt_bboxes[iii].shape[1]
+                    )
 
                 if args.normalized_l2:
                     with torch.no_grad():
@@ -313,8 +356,12 @@
                 aux_losses = [
                     aux_criterion(aux, density_map, bboxes, num_objects)
                     for aux in aux_R
+                    aux_criterion(aux, density_map, bboxes, num_objects)
+                    for aux in aux_R
                 ]
                 val_losses = {
+                    k: val_losses[k] + main_losses[k] * img.size(0)
+                    for k in val_losses.keys()
                     k: val_losses[k] + main_losses[k] * img.size(0)
                     for k in val_losses.keys()
                 }
@@ -328,7 +375,6 @@
 
         scheduler.step()
 
-<<<<<<< HEAD
         end = perf_counter()
         best_epoch = False
 
@@ -343,37 +389,6 @@
             }
             torch.save(
                 checkpoint, os.path.join(args.model_path, f"{args.det_model_name}.pth")
-=======
-        if rank == 0:
-            end = perf_counter()
-            best_epoch = False
-
-            if mAP > best_mAP:
-                best_mAP = mAP
-                checkpoint = {
-                    "epoch": epoch,
-                    "model": model.state_dict(),
-                    "optimizer": optimizer.state_dict(),
-                    "scheduler": scheduler.state_dict(),
-                    "best_val_ae": val_ae.item() / len(val),
-                }
-                torch.save(
-                    checkpoint,
-                    os.path.join(args.model_path, f"{args.det_model_name}.pth"),
-                )
-                best_epoch = True
-
-            print("Epoch", epoch)
-            print({k: v.item() / len(train) for k, v in train_losses.items()})
-            print({k: v.item() / len(val) for k, v in val_losses.items()})
-            print({k: v.item() / len(train) for k, v in aux_train_losses.items()})
-            print({k: v.item() / len(val) for k, v in aux_val_losses.items()})
-            print(
-                train_ae.item() / len(train),
-                val_ae.item() / len(val),
-                end - start,
-                "best" if best_epoch else "",
->>>>>>> 8b4efd4c
             )
             best_epoch = True
 
@@ -397,6 +412,8 @@
 
 if __name__ == "__main__":
     parser = argparse.ArgumentParser("DAVE", parents=[get_argparser()])
+if __name__ == "__main__":
+    parser = argparse.ArgumentParser("DAVE", parents=[get_argparser()])
     args = parser.parse_args()
     print(args)
-    train(args)+    train(args)
